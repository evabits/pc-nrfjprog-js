/* Copyright (c) 2015 - 2017, Nordic Semiconductor ASA
 *
 * All rights reserved.
 *
 * Use in source and binary forms, redistribution in binary form only, with
 * or without modification, are permitted provided that the following conditions
 * are met:
 *
 * 1. Redistributions in binary form, except as embedded into a Nordic
 *    Semiconductor ASA integrated circuit in a product or a software update for
 *    such product, must reproduce the above copyright notice, this list of
 *    conditions and the following disclaimer in the documentation and/or other
 *    materials provided with the distribution.
 *
 * 2. Neither the name of Nordic Semiconductor ASA nor the names of its
 *    contributors may be used to endorse or promote products derived from this
 *    software without specific prior written permission.
 *
 * 3. This software, with or without modification, must only be used with a Nordic
 *    Semiconductor ASA integrated circuit.
 *
 * 4. Any software provided in binary form under this license must not be reverse
 *    engineered, decompiled, modified and/or disassembled.
 *
 * THIS SOFTWARE IS PROVIDED BY NORDIC SEMICONDUCTOR ASA "AS IS" AND ANY EXPRESS OR
 * IMPLIED WARRANTIES, INCLUDING, BUT NOT LIMITED TO, THE IMPLIED WARRANTIES OF
 * MERCHANTABILITY, NONINFRINGEMENT, AND FITNESS FOR A PARTICULAR PURPOSE ARE
 * DISCLAIMED. IN NO EVENT SHALL NORDIC SEMICONDUCTOR ASA OR CONTRIBUTORS BE LIABLE
 * FOR ANY DIRECT, INDIRECT, INCIDENTAL, SPECIAL, EXEMPLARY, OR CONSEQUENTIAL
 * DAMAGES (INCLUDING, BUT NOT LIMITED TO, PROCUREMENT OF SUBSTITUTE GOODS OR
 * SERVICES; LOSS OF USE, DATA, OR PROFITS; OR BUSINESS INTERRUPTION) HOWEVER
 * CAUSED AND ON ANY THEORY OF LIABILITY, WHETHER IN CONTRACT, STRICT LIABILITY, OR
 * TORT (INCLUDING NEGLIGENCE OR OTHERWISE) ARISING IN ANY WAY OUT OF THE USE OF
 * THIS SOFTWARE, EVEN IF ADVISED OF THE POSSIBILITY OF SUCH DAMAGE.
 */

'use strict';

const nRFjprog = require('../index.js');

let device;

describe('Single device - non-destructive', () => {
    beforeAll(done => {
        const callback = (err, connectedDevices) => {
            expect(err).toBeUndefined();
            expect(connectedDevices.length).toBeGreaterThanOrEqual(1);
            device = connectedDevices[0];

            done();
        };

        nRFjprog.getConnectedDevices(callback);
    });

    it('finds correct device info', done => {
        const callback = (err, deviceInfo) => {
            expect(err).toBeUndefined();
            expect(deviceInfo).toMatchObject(device.deviceInfo);
            done();
        };

        nRFjprog.getDeviceInfo(device.serialNumber, callback);
    });

    it('throws an error when device do not exist', done => {
        const callback = (err, deviceInfo) => {
            expect(err).toMatchSnapshot();
            expect(deviceInfo).toBeUndefined();
            done();
        };

        nRFjprog.getDeviceInfo(1, callback);
    });

    it('reads from specified address', done => {
        const callback = (err, contents) => {
            expect(err).toBeUndefined();
            expect(contents).toBeDefined();
            done();
        };

        nRFjprog.read(device.serialNumber, 0x0, 1, callback);
    });

    it('reads 5 bytes from specified address', done => {
        const readLength = 5;

        const callback = (err, contents) => {
            expect(err).toBeUndefined();
            expect(contents).toBeDefined();
            expect(contents.length).toBe(readLength);
            done();
        };

        nRFjprog.read(device.serialNumber, 0x0, readLength, callback);
    });

    it('reads unsigned 32 from specified address', done => {
        const callback = (err, contents) => {
            expect(err).toBeUndefined();
            expect(contents).toBeDefined();
            done();
        };

        nRFjprog.readU32(device.serialNumber, 0x0, callback);
    });

<<<<<<< HEAD
    it('keeps connection open when using open/close', done => {
        const readLength = 10;

        const callback = (err, contents) => {
            nRFjprog.close(device.serialNumber, (err) => {

                expect(contents.length).toBe(readLength);
                done();
            });
        };

        nRFjprog.open(device.serialNumber, (err) => {
            nRFjprog.read(device.serialNumber, 0x0, readLength, callback);
        }
        );
=======
    it('reads more than 0x10000 bytes', done => {
        const readLength = 0x10004;

        const callback = (err, contents) => {
            expect(err).toBeUndefined();
            expect(contents).toBeDefined();
            expect(contents.length).toBe(readLength);
            done();
        };

        nRFjprog.read(device.serialNumber, 0x0, readLength, callback);
>>>>>>> fa2aff8e
    });
});<|MERGE_RESOLUTION|>--- conflicted
+++ resolved
@@ -106,7 +106,6 @@
         nRFjprog.readU32(device.serialNumber, 0x0, callback);
     });
 
-<<<<<<< HEAD
     it('keeps connection open when using open/close', done => {
         const readLength = 10;
 
@@ -120,9 +119,9 @@
 
         nRFjprog.open(device.serialNumber, (err) => {
             nRFjprog.read(device.serialNumber, 0x0, readLength, callback);
-        }
-        );
-=======
+        });
+    });
+
     it('reads more than 0x10000 bytes', done => {
         const readLength = 0x10004;
 
@@ -134,6 +133,5 @@
         };
 
         nRFjprog.read(device.serialNumber, 0x0, readLength, callback);
->>>>>>> fa2aff8e
     });
 });