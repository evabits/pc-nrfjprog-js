/* Copyright (c) 2015 - 2017, Nordic Semiconductor ASA
 *
 * All rights reserved.
 *
 * Use in source and binary forms, redistribution in binary form only, with
 * or without modification, are permitted provided that the following conditions
 * are met:
 *
 * 1. Redistributions in binary form, except as embedded into a Nordic
 *    Semiconductor ASA integrated circuit in a product or a software update for
 *    such product, must reproduce the above copyright notice, this list of
 *    conditions and the following disclaimer in the documentation and/or other
 *    materials provided with the distribution.
 *
 * 2. Neither the name of Nordic Semiconductor ASA nor the names of its
 *    contributors may be used to endorse or promote products derived from this
 *    software without specific prior written permission.
 *
 * 3. This software, with or without modification, must only be used with a Nordic
 *    Semiconductor ASA integrated circuit.
 *
 * 4. Any software provided in binary form under this license must not be reverse
 *    engineered, decompiled, modified and/or disassembled.
 *
 * THIS SOFTWARE IS PROVIDED BY NORDIC SEMICONDUCTOR ASA "AS IS" AND ANY EXPRESS OR
 * IMPLIED WARRANTIES, INCLUDING, BUT NOT LIMITED TO, THE IMPLIED WARRANTIES OF
 * MERCHANTABILITY, NONINFRINGEMENT, AND FITNESS FOR A PARTICULAR PURPOSE ARE
 * DISCLAIMED. IN NO EVENT SHALL NORDIC SEMICONDUCTOR ASA OR CONTRIBUTORS BE LIABLE
 * FOR ANY DIRECT, INDIRECT, INCIDENTAL, SPECIAL, EXEMPLARY, OR CONSEQUENTIAL
 * DAMAGES (INCLUDING, BUT NOT LIMITED TO, PROCUREMENT OF SUBSTITUTE GOODS OR
 * SERVICES; LOSS OF USE, DATA, OR PROFITS; OR BUSINESS INTERRUPTION) HOWEVER
 * CAUSED AND ON ANY THEORY OF LIABILITY, WHETHER IN CONTRACT, STRICT LIABILITY, OR
 * TORT (INCLUDING NEGLIGENCE OR OTHERWISE) ARISING IN ANY WAY OUT OF THE USE OF
 * THIS SOFTWARE, EVEN IF ADVISED OF THE POSSIBILITY OF SUCH DAMAGE.
 */
<<<<<<< HEAD
#ifndef __HIGHLEVEL_H__
#define __HIGHLEVEL_H__
=======
#ifndef NRFJPROG_H
#define NRFJPROG_H
>>>>>>> 4be23688

#include <nan.h>
#include "common.h"
#include "highlevelwrapper.h"
#include "osfiles.h"

#include "utility/errormessage.h"

#include <functional>

class Baton;

typedef std::vector<v8::Local<v8::Value> > returnType;
typedef std::function<Baton*(Nan::NAN_METHOD_ARGS_TYPE, int&)> parse_parameters_function_t;
typedef std::function<nrfjprogdll_err_t(Baton*, Probe_handle_t)> execute_function_t;
typedef std::function<returnType(Baton*)> return_function_t;

class HighLevel : public Nan::ObjectWrap
{
public:
    static NAN_MODULE_INIT(Init);

private:
    explicit HighLevel();

    static Nan::Persistent<v8::Function> constructor;

    static NAN_METHOD(New);

    // Sync methods

    // Async methods
    static NAN_METHOD(GetDllVersion); // Params: callback(error, dllversion)
    static NAN_METHOD(GetConnectedDevices); // Params: callback(error, connectedDevices)

    static NAN_METHOD(GetDeviceInfo); // Params: serialnumber, callback(error, deviceinfo)
    static NAN_METHOD(GetProbeInfo); // Params: serialnumber, callback(error, probeinfo)
    static NAN_METHOD(GetLibraryInfo); // Params: serialnumber, callback(error, libraryinfo)

    static NAN_METHOD(Read);        // Params: serialnumber, address, length, callback(error, data)
    static NAN_METHOD(ReadU32);     // Params: serialnumber, address, callback(error, data)

    static NAN_METHOD(Program);     // Params: serialnumber, filename, options {verify, chip_erase_mode, qspi_erase_mode, reset}, callback(progress), callback(error)
    static NAN_METHOD(ReadToFile);  // Params: serialnumber, filename, options {readram, readcode, readuicr, readqspi}, callback(progress), callback(error)
    static NAN_METHOD(Verify);      // Params: serialnumber, filename, callback(progress), callback(error)
    static NAN_METHOD(Erase);       // Params: serialnumber, options {erase_mode, start_address, end_address}, callback(progress), callback(error)

    static NAN_METHOD(Recover);     // Params: serialnumber, callback(progress), callback(error)

    static NAN_METHOD(Write);       // Params: serialnumber, address, dataarray, callback(error)
    static NAN_METHOD(WriteU32);    // Params: serialnumber, address, data, callback(error)

    static NAN_METHOD(OpenDevice); // Params: serialnumber, callback(error)
    static NAN_METHOD(CloseDevice); // Params: serialnumber, callback(error)

    static void CallFunction(Nan::NAN_METHOD_ARGS_TYPE info,
                             const parse_parameters_function_t parse,
                             const execute_function_t execute,
                             const return_function_t ret,
                             const bool hasSerialNumber);
    static void ExecuteFunction(uv_work_t *req);
    static void ReturnFunction(uv_work_t *req);

    static errorcode_t loadDll();
    static void unloadDll();

    static void init(v8::Local<v8::FunctionTemplate> tpl);

    static void logCallback(const char * msg);
    static void log(std::string msg);

    static void progressCallback(const char * process);
    static Nan::Callback *jsProgressCallback;
    static void sendProgress(uv_async_t *handle);
    static uv_async_t *progressEvent;

    static DllFunctionPointersType dll_function;

    static bool loaded;
    static bool connectedToDevice;

    static bool keepDeviceOpen;
    static Probe_handle_t probe;

    static std::string logMessage;
};

#endif // __NRFJPROG_H__<|MERGE_RESOLUTION|>--- conflicted
+++ resolved
@@ -33,13 +33,8 @@
  * TORT (INCLUDING NEGLIGENCE OR OTHERWISE) ARISING IN ANY WAY OUT OF THE USE OF
  * THIS SOFTWARE, EVEN IF ADVISED OF THE POSSIBILITY OF SUCH DAMAGE.
  */
-<<<<<<< HEAD
-#ifndef __HIGHLEVEL_H__
-#define __HIGHLEVEL_H__
-=======
-#ifndef NRFJPROG_H
-#define NRFJPROG_H
->>>>>>> 4be23688
+#ifndef HIGHLEVEL_H
+#define HIGHLEVEL_H
 
 #include <nan.h>
 #include "common.h"
