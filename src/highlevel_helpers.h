--- conflicted
+++ resolved
@@ -34,13 +34,8 @@
  * THIS SOFTWARE, EVEN IF ADVISED OF THE POSSIBILITY OF SUCH DAMAGE.
  */
 
-<<<<<<< HEAD
-#ifndef __HIGHLEVEL_HELPERS_H__
-#define __HIGHLEVEL_HELPERS_H__
-=======
-#ifndef NRFJPROG_HELPERS_H
-#define NRFJPROG_HELPERS_H
->>>>>>> 4be23688
+#ifndef HIGHLEVEL_HELPERS_H
+#define HIGHLEVEL_HELPERS_H
 
 #include <nan.h>
 #include "highlevelnrfjprogdll.h"
